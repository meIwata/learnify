//
//  ContentView.swift
//  Learnify
//
//  Created by Harry Taiwan on 2025/7/1.
//

import SwiftUI

struct ContentView: View {
    var body: some View {
        TabView {
            CheckInView()
                .tabItem {
                    Image(systemName: "checkmark.circle")
                    Text("Check In")
                }
            
            StudentsListView()
                .tabItem {
                    Image(systemName: "person.3")
                    Text("Students")
                }
            
<<<<<<< HEAD
            ReviewSubmissionView()
                .tabItem {
                    Image(systemName: "bubble.left.and.bubble.right")
                    Text("Review")
                }
            
            ReviewsListView()
                .tabItem {
                    Image(systemName: "list.bullet.rectangle")
                    Text("All Reviews")
=======
            LeaderboardView()
                .tabItem {
                    Image(systemName: "trophy.fill")
                    Text("Leaderboard")
                }
            
            SettingsView()
                .tabItem {
                    Image(systemName: "gear")
                    Text("Settings")
>>>>>>> 2b160b56
                }
        }
        .accentColor(.blue)
    }
}

#Preview {
    ContentView()
}<|MERGE_RESOLUTION|>--- conflicted
+++ resolved
@@ -22,7 +22,6 @@
                     Text("Students")
                 }
             
-<<<<<<< HEAD
             ReviewSubmissionView()
                 .tabItem {
                     Image(systemName: "bubble.left.and.bubble.right")
@@ -33,7 +32,8 @@
                 .tabItem {
                     Image(systemName: "list.bullet.rectangle")
                     Text("All Reviews")
-=======
+                }
+            
             LeaderboardView()
                 .tabItem {
                     Image(systemName: "trophy.fill")
@@ -44,7 +44,6 @@
                 .tabItem {
                     Image(systemName: "gear")
                     Text("Settings")
->>>>>>> 2b160b56
                 }
         }
         .accentColor(.blue)
