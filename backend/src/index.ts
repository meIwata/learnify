import express, { Request, Response } from 'express';
import cors from 'cors';
import helmet from 'helmet';
import dotenv from 'dotenv';
import http2 from 'http2';
import fs from 'fs';
import path from 'path';
// import { checkInRouter } from './routes/checkIn';
// import { studentCheckInRouter } from './routes/studentCheckIn';
// import { simpleStudentCheckInRouter } from './routes/simpleStudentCheckIn';
// import { testCheckInRouter } from './routes/testCheckIn';
import { autoCheckInRouter } from './routes/autoCheckIn';
<<<<<<< HEAD
import { reviewsRouter } from './routes/reviews';
=======
import leaderboardRouter from './routes/leaderboard';
>>>>>>> 2b160b56
import { config } from './config/supabase';

// Load environment variables
dotenv.config();

const app = express();

// Security middleware
app.use(helmet());
app.use(cors({
  origin: '*', // Allow all origins
  methods: ['GET', 'POST', 'PUT', 'DELETE', 'OPTIONS'],
  allowedHeaders: ['Content-Type', 'Authorization', 'Accept', 'Origin', 'X-Requested-With']
}));

// Body parsing middleware
app.use(express.json({ limit: '10mb' }));
app.use(express.urlencoded({ extended: true, limit: '10mb' }));

// Health check endpoint
app.get('/health', (req: Request, res: Response) => {
  // Detect HTTP version
  const httpVersion = req.httpVersion || 'unknown';
  const isHTTP2 = httpVersion.startsWith('2');
  
  console.log(`🔍 Health check - HTTP version: ${httpVersion}, Is HTTP/2: ${isHTTP2}`);
  
  res.status(200).json({
    status: 'ok',
    timestamp: new Date().toISOString(),
    service: 'learnify-backend',
    version: '1.0.0',
    httpVersion: httpVersion,
    isHTTP2: isHTTP2
  });
});

// API routes
// app.use('/api', checkInRouter);
// app.use('/api', studentCheckInRouter);
// app.use('/api', simpleStudentCheckInRouter);
// app.use('/api', testCheckInRouter);
app.use('/api', autoCheckInRouter);
<<<<<<< HEAD
app.use('/api', reviewsRouter);
=======
app.use('/api', leaderboardRouter);
>>>>>>> 2b160b56

// Root endpoint
app.get('/', (req: Request, res: Response) => {
  res.status(200).json({
    message: 'Learnify Backend API',
    version: '1.0.0',
    documentation: '/api/docs',
    health: '/health'
  });
});

// 404 handler
app.use('*', (req: Request, res: Response) => {
  res.status(404).json({
    success: false,
    error: 'NOT_FOUND',
    message: `Route ${req.method} ${req.originalUrl} not found`
  });
});

// Global error handler
app.use((error: Error, req: Request, res: Response, next: Function) => {
  console.error('Unhandled error:', error);
  res.status(500).json({
    success: false,
    error: 'INTERNAL_ERROR',
    message: 'Internal server error'
  });
});

const PORT = config.port;

// Start HTTP/1.1 server
app.listen(PORT, '0.0.0.0', () => {
  console.log(`🚀 Learnify Backend (HTTP) running on port ${PORT}`);
  console.log(`📊 Health check: http://localhost:${PORT}/health`);
  console.log(`🔥 Environment: ${config.nodeEnv}`);
});

export default app;<|MERGE_RESOLUTION|>--- conflicted
+++ resolved
@@ -10,11 +10,8 @@
 // import { simpleStudentCheckInRouter } from './routes/simpleStudentCheckIn';
 // import { testCheckInRouter } from './routes/testCheckIn';
 import { autoCheckInRouter } from './routes/autoCheckIn';
-<<<<<<< HEAD
 import { reviewsRouter } from './routes/reviews';
-=======
 import leaderboardRouter from './routes/leaderboard';
->>>>>>> 2b160b56
 import { config } from './config/supabase';
 
 // Load environment variables
@@ -58,11 +55,8 @@
 // app.use('/api', simpleStudentCheckInRouter);
 // app.use('/api', testCheckInRouter);
 app.use('/api', autoCheckInRouter);
-<<<<<<< HEAD
 app.use('/api', reviewsRouter);
-=======
 app.use('/api', leaderboardRouter);
->>>>>>> 2b160b56
 
 // Root endpoint
 app.get('/', (req: Request, res: Response) => {
