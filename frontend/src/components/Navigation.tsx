--- conflicted
+++ resolved
@@ -45,9 +45,6 @@
               Reviews
             </Link>
             <a href="#" className="text-gray-600 hover:text-gray-900 transition-colors">Courses</a>
-<<<<<<< HEAD
-            <a href="#" className="text-gray-600 hover:text-gray-900 transition-colors">Leaderboard</a>
-=======
             <Link 
               to="/leaderboard" 
               className={`font-medium pb-1 transition-colors ${
@@ -59,7 +56,6 @@
               Leaderboard
             </Link>
             <a href="#" className="text-gray-600 hover:text-gray-900 transition-colors">Submissions</a>
->>>>>>> 2b160b56
           </div>
 
           {/* User Profile & Actions */}
