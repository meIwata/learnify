--- conflicted
+++ resolved
@@ -3,12 +3,9 @@
 import Navigation from './components/Navigation';
 import HomePage from './pages/HomePage';
 import AdminPage from './pages/AdminPage';
-<<<<<<< HEAD
 import ReviewsPage from './pages/ReviewsPage';
-=======
 import ProfilePage from './components/ProfilePage';
 import LeaderboardPage from './pages/LeaderboardPage';
->>>>>>> 2b160b56
 
 function App() {
   return (
@@ -18,12 +15,9 @@
         <Routes>
           <Route path="/" element={<HomePage />} />
           <Route path="/admin" element={<AdminPage />} />
-<<<<<<< HEAD
           <Route path="/reviews" element={<ReviewsPage />} />
-=======
           <Route path="/profile/:studentId" element={<ProfilePage />} />
           <Route path="/leaderboard" element={<LeaderboardPage />} />
->>>>>>> 2b160b56
         </Routes>
       </div>
     </Router>
