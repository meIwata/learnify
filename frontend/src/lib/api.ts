import axios from 'axios';

const API_BASE_URL = import.meta.env.VITE_API_URL || 'http://localhost:3000';

const api = axios.create({
  baseURL: API_BASE_URL,
  headers: {
    'Content-Type': 'application/json',
  },
});

// TypeScript interfaces
export interface Student {
  id: string;
  student_id: string;
  full_name: string;
  created_at: string;
  updated_at: string;
}

export interface CheckInRequest {
  student_id: string;
  full_name?: string;
}

export interface CheckInResponse {
  success: boolean;
  message: string;
  student?: Student;
  points_earned?: number;
  total_points?: number;
}

export interface StudentCheckIn {
  id: string;
  student_id: string;
  created_at: string;
}

export interface LeaderboardEntry {
  student_id: string;
  full_name: string;
  total_marks: number;
  total_check_ins: number;
  latest_check_in: string | null;
  rank: number;
}

// API functions
export const getAllStudents = async (): Promise<Student[]> => {
  const response = await api.get<{success: boolean, data: {students: Student[], total: number}}>('/api/auto/students');
  if (!response.data.success || !response.data.data.students) {
    throw new Error('Failed to fetch students');
  }
  return response.data.data.students;
};

export const checkInStudent = async (data: CheckInRequest): Promise<CheckInResponse> => {
  const response = await api.post<CheckInResponse>('/api/auto/check-in', data);
  return response.data;
};

export const getStudentCheckIns = async (studentId: string): Promise<StudentCheckIn[]> => {
  const response = await api.get<{success: boolean, data: {check_ins: StudentCheckIn[]}}>(`/api/auto/check-ins/${studentId}`);
  return response.data.data.check_ins;
};

<<<<<<< HEAD
// Review interfaces
export interface ReviewRequest {
  student_id: string;
  mobile_app_name: string;
  review_text: string;
}

export interface ReviewResponse {
  success: boolean;
  data: {
    review_id: number;
    student_id: string;
    student_name: string;
    mobile_app_name: string;
    review_text: string;
    submitted_at: string;
  };
  message: string;
}

export interface StudentReview {
  id: number;
  student_id: string;
  mobile_app_name: string;
  review_text: string;
  created_at: string;
  students?: {
    full_name: string;
  };
}

export interface ReviewsResponse {
  success: boolean;
  data: {
    reviews: StudentReview[];
    total_reviews: number;
    showing: {
      limit: number;
      offset: number;
      app_name_filter?: string;
    };
  };
}

export interface StudentReviewsResponse {
  success: boolean;
  data: {
    student: {
      student_id: string;
      full_name: string;
      uuid: string;
    };
    reviews: StudentReview[];
    total_reviews: number;
    showing: {
      limit: number;
      offset: number;
    };
  };
}

// Review API functions
export const submitReview = async (data: ReviewRequest): Promise<ReviewResponse> => {
  const response = await api.post<ReviewResponse>('/api/reviews', data);
  return response.data;
};

export const getStudentReviews = async (studentId: string, params?: { limit?: number; offset?: number }): Promise<StudentReviewsResponse> => {
  const response = await api.get<StudentReviewsResponse>(`/api/reviews/${studentId}`, { params });
  return response.data;
};

export const getAllReviews = async (params?: { limit?: number; offset?: number; app_name?: string }): Promise<ReviewsResponse['data']> => {
  const response = await api.get<ReviewsResponse>('/api/reviews', { params });
  return response.data.data;
=======
export const getLeaderboard = async (limit: number = 50, offset: number = 0): Promise<LeaderboardEntry[]> => {
  const response = await api.get<{success: boolean, data: {leaderboard: LeaderboardEntry[]}}>('/api/leaderboard', {
    params: { limit, offset }
  });
  if (!response.data.success || !response.data.data.leaderboard) {
    throw new Error('Failed to fetch leaderboard');
  }
  return response.data.data.leaderboard;
>>>>>>> 2b160b56
};

export default api;<|MERGE_RESOLUTION|>--- conflicted
+++ resolved
@@ -65,7 +65,6 @@
   return response.data.data.check_ins;
 };
 
-<<<<<<< HEAD
 // Review interfaces
 export interface ReviewRequest {
   student_id: string;
@@ -141,7 +140,8 @@
 export const getAllReviews = async (params?: { limit?: number; offset?: number; app_name?: string }): Promise<ReviewsResponse['data']> => {
   const response = await api.get<ReviewsResponse>('/api/reviews', { params });
   return response.data.data;
-=======
+};
+
 export const getLeaderboard = async (limit: number = 50, offset: number = 0): Promise<LeaderboardEntry[]> => {
   const response = await api.get<{success: boolean, data: {leaderboard: LeaderboardEntry[]}}>('/api/leaderboard', {
     params: { limit, offset }
@@ -150,7 +150,6 @@
     throw new Error('Failed to fetch leaderboard');
   }
   return response.data.data.leaderboard;
->>>>>>> 2b160b56
 };
 
 export default api;